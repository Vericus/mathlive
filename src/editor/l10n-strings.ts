--- conflicted
+++ resolved
@@ -11,10 +11,7 @@
     'tooltip.toggle virtual keyboard': 'Toggle Virtual Keyboard',
     'tooltip.undo': 'Undo',
   },
-<<<<<<< HEAD
-  is: {
-=======
-   tr: {
+  tr: {
     'keyboard.tooltip.functions': 'Fonksiyonlar',
     'keyboard.tooltip.symbols': 'Semboller',
     'keyboard.tooltip.greek': 'Yunan harfleri',
@@ -26,8 +23,7 @@
     'tooltip.toggle virtual keyboard': 'Sanal Klavyeyi Aç/Kapat',
     'tooltip.undo': 'Geri alma',
   },
-   is: {
->>>>>>> 0e613fa2
+  is: {
     'keyboard.tooltip.functions': 'Aðgerðir',
     'keyboard.tooltip.symbols': 'Tákn',
     'keyboard.tooltip.greek': 'Grísk bréf',
